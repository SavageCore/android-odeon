--- conflicted
+++ resolved
@@ -25,50 +25,6 @@
         compileSdkVersion = 29
         minSdkVersion = 21
         targetSdkVersion = 29
-<<<<<<< HEAD
-
-        versions = [
-                'kotlin'        : '1.3.71',
-                'koroutines'    : '1.3.5',
-                'androidx'      : [
-                        'appcompat'        : '1.1.0',
-                        'cardview'         : '1.0.0',
-                        'constraint_layout': '1.1.3',
-                        'core'             : '1.2.0',
-                        'fragment'         : '1.2.3',
-                        'lifecycle'        : '2.2.0',
-                        'media'            : '1.1.0',
-                        'navigation'       : '2.2.1',
-                        'palette'          : '1.0.0',
-                        'preference'       : '1.1.0',
-                        'recyclerview'     : '1.1.0',
-                        'rvSelection'      : '1.0.0',
-                        'room'             : '2.2.5',
-                        'viewpager2'       : '1.0.0',
-                        'work'             : '2.3.4',
-                        'test'             : '1.2.0',
-                        'ext_junit'        : '1.1.1',
-                        'ext_truth'        : '1.2.0',
-                        'espresso'         : '3.2.0'
-                ],
-                'dagger'        : '2.27',
-                'exoplayer'     : '2.11.3',
-                'glide'         : '4.11.0',
-                'kdenticon'     : '1.0.0-alpha5',
-                'ktor'          : '1.3.0',
-                'material'      : '1.1.0',
-                'moshi'         : '1.9.2',
-                'ratioimageview': '1.0.0',
-                'timber'        : '4.7.1',
-
-                'junit'         : '4.12',
-                'kotlintest'    : '3.3.3',
-                'mockk'         : '1.9.3',
-                'robolectric'   : '4.3.1',
-                'truth'         : '0.44'
-        ]
-=======
->>>>>>> a2ccbf4a
     }
 
     repositories {
