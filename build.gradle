/*
 * Copyright 2018 Thibault Seisel
 *
 * Licensed under the Apache License, Version 2.0 (the "License");
 * you may not use this file except in compliance with the License.
 * You may obtain a copy of the License at
 *
 *     http://www.apache.org/licenses/LICENSE-2.0
 *
 * Unless required by applicable law or agreed to in writing, software
 * distributed under the License is distributed on an "AS IS" BASIS,
 * WITHOUT WARRANTIES OR CONDITIONS OF ANY KIND, either express or implied.
 * See the License for the specific language governing permissions and
 * limitations under the License.
 */

// Top-level build file where you can add configuration options common to all sub-projects/modules.

buildscript {
    ext {
        // SDK and tools
        compileSdkVersion = 29
        minSdkVersion = 21
        targetSdkVersion = 28

        // App Version shared across modules
        appVersionCode = 20015
        appVersionName = '2.0.1-beta1'

        versions = [
                'kotlin'        : '1.3.50',
                'koroutines'    : '1.3.2',
                'androidx'      : [
                        'appcompat'        : '1.1.0',
                        'cardview'         : '1.0.0',
                        'constraint_layout': '1.1.3',
                        'core'             : '1.1.0',
                        'fragment'         : '1.1.0',
                        'lifecycle'        : '2.2.0-rc01',
                        'media'            : '1.1.0',
                        'navigation'       : '2.1.0',
                        'palette'          : '1.0.0',
                        'preference'       : '1.1.0',
                        'recyclerview'     : '1.0.0',
<<<<<<< HEAD
                        'room'             : '2.2.1',
=======
                        'room'             : '2.2.0',
                        'viewpager2'       : '1.0.0-rc01',
>>>>>>> 0cfb461d
                        'work'             : '2.2.0',
                        'test_core'        : '1.2.0',
                        'test_rules'       : '1.2.0',
                        'test_runner'      : '1.2.0',
                        'ext_junit'        : '1.1.1',
                        'ext_truth'        : '1.2.0',
                        'espresso'         : '3.2.0'
                ],
                'dagger'        : '2.25.2',
                'exoplayer'     : '2.9.6',
                'glide'         : '4.10.0',
                'kdenticon'     : '1.0.0-alpha5',
                'ktor'          : '1.2.5',
                'material'      : '1.1.0-beta01',
                'moshi'         : '1.8.0',
                'ratioimageview': '1.0.0',
                'rxjava'        : '2.2.8',
                'rxandroid'     : '2.1.1',
                'timber'        : '4.7.1',

                'junit'         : '4.12',
                'kotlintest'    : '3.3.3',
                'mockito'       : '2.28.2',
                'mockk'         : '1.9.3',
                'robolectric'   : '4.2.1',
                'truth'         : '0.44'
        ]
    }

    repositories {
        if (project.hasProperty('repositoryMirrors')) {
            repositoryMirrors.split(',').each { mirror ->
                maven { url mirror }
            }
        } else {
            google()
            jcenter()
        }
    }

    dependencies {
        classpath 'com.android.tools.build:gradle:3.5.1'
        classpath "org.jetbrains.kotlin:kotlin-gradle-plugin:${versions.kotlin}"
        classpath "androidx.navigation:navigation-safe-args-gradle-plugin:${versions.androidx.navigation}"
    }
}

allprojects {
    repositories {
        if (project.hasProperty('repositoryMirrors')) {
            repositoryMirrors.split(',').each { mirror ->
                maven { url mirror }
            }
        } else {
            google()
            jcenter()
        }
    }
}

subprojects {
    afterEvaluate {
        extensions.findByName('kapt')?.arguments {
            arg('dagger.formatGeneratedSource', 'disabled')
            arg('dagger.fastInit', 'enabled')
        }
    }
}

task clean(type: Delete) {
    delete rootProject.buildDir
}

/**
 * Retrieve a Gradle property value, or return the provided default value if it is not defined.
 *
 * @param propertyName The name of the property to find.
 * @param defaultValue The value to use when the requested property is not defined.
 * @return The value of the Gradle property.
 */
def <T> T propOrDefault(String propertyName, T defaultValue) {
    def propertyValue = project.properties[propertyName]
    return propertyValue ?: defaultValue
}

/**
 * Resolve the path of a file relatively to the root project.
 * This is meant to be used by sub-projects to reference a file from the root project.
 *
 * @param filename The path of the file whose path is to be resolved.
 * @return The path of the specified file.
 */
String rootProjectFile(String filename) {
    def file = project.file(filename)
    if (!file.exists()) {
        throw new FileNotFoundException("No such file: ${file.path}")
    }

    return file.path
}<|MERGE_RESOLUTION|>--- conflicted
+++ resolved
@@ -42,12 +42,8 @@
                         'palette'          : '1.0.0',
                         'preference'       : '1.1.0',
                         'recyclerview'     : '1.0.0',
-<<<<<<< HEAD
                         'room'             : '2.2.1',
-=======
-                        'room'             : '2.2.0',
                         'viewpager2'       : '1.0.0-rc01',
->>>>>>> 0cfb461d
                         'work'             : '2.2.0',
                         'test_core'        : '1.2.0',
                         'test_rules'       : '1.2.0',
