--- conflicted
+++ resolved
@@ -41,13 +41,8 @@
             else -> handleUnexpectedError(null)
         }
 
-<<<<<<< HEAD
     private fun handleSourceError(cause: IOException): Pair<Int, String> = when (cause) {
-        is UnrecognizedInputFormatException -> handleUnrecognizedFormat(cause.uri)
-=======
-    private fun handleSourceError(cause: IOException): Pair<Int, String>? = when (cause) {
         is UnrecognizedInputFormatException -> handleUnrecognizedFormat()
->>>>>>> 8831cbe5
         else -> Pair(
             PlaybackStateCompat.ERROR_CODE_ACTION_ABORTED,
             context.getString(R.string.svc_player_source_error_generic)
