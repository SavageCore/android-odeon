--- conflicted
+++ resolved
@@ -1,16 +1,9 @@
 apply plugin: 'com.android.application'
-<<<<<<< HEAD
-
-android {
-    compileSdkVersion 25
-    buildToolsVersion "25.0.3"
-=======
 apply plugin: 'kotlin-android'
 
 android {
     compileSdkVersion 26
     buildToolsVersion "26.0.1"
->>>>>>> 8a452d0d
     defaultConfig {
         applicationId "fr.nihilus.music"
         minSdkVersion 16
@@ -18,11 +11,7 @@
         versionCode 1
         versionName "1.0"
         testInstrumentationRunner "android.support.test.runner.AndroidJUnitRunner"
-<<<<<<< HEAD
-        vectorDrawables.useSupportLibrary = true;
-=======
         vectorDrawables.useSupportLibrary = true
->>>>>>> 8a452d0d
 
         javaCompileOptions {
             annotationProcessorOptions {
