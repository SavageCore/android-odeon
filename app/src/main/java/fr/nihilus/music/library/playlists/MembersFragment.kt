--- conflicted
+++ resolved
@@ -76,14 +76,10 @@
             progress_indicator.isVisible = shouldShow
         }
 
-<<<<<<< HEAD
-        viewModel.children.observeK(this) { membersRequest ->
-=======
         members_recycler.adapter = adapter
         members_recycler.setHasFixedSize(true)
 
-        viewModel.playlistMembers.observeK(this) { membersRequest ->
->>>>>>> 827c1459
+        viewModel.children.observeK(this) { membersRequest ->
             when (membersRequest) {
                 is LoadRequest.Pending -> progressBarLatch.isRefreshing = true
                 is LoadRequest.Success -> {
