/*
 * Copyright 2019 Thibault Seisel
 *
 * Licensed under the Apache License, Version 2.0 (the "License");
 * you may not use this file except in compliance with the License.
 * You may obtain a copy of the License at
 *
 *     http://www.apache.org/licenses/LICENSE-2.0
 *
 * Unless required by applicable law or agreed to in writing, software
 * distributed under the License is distributed on an "AS IS" BASIS,
 * WITHOUT WARRANTIES OR CONDITIONS OF ANY KIND, either express or implied.
 * See the License for the specific language governing permissions and
 * limitations under the License.
 */

package fr.nihilus.music.library.albums

import fr.nihilus.music.base.BrowsableContentViewModel
import fr.nihilus.music.client.MediaBrowserConnection
import fr.nihilus.music.media.CATEGORY_ALBUMS
<<<<<<< HEAD

class AlbumGridViewModel(
    connection: MediaBrowserConnection
) : BrowsableContentViewModel(connection) {
=======
import fr.nihilus.music.ui.LoadRequest
import kotlinx.coroutines.channels.consumeEach
import kotlinx.coroutines.launch
import javax.inject.Inject

class AlbumGridViewModel
@Inject constructor(
    private val connection: MediaBrowserConnection
) : BaseViewModel() {

    private val _albums = MutableLiveData<LoadRequest<List<MediaBrowserCompat.MediaItem>>>()
    val albums: LiveData<LoadRequest<List<MediaBrowserCompat.MediaItem>>>
        get() = _albums
>>>>>>> 827c1459

    init {
        observeChildren(CATEGORY_ALBUMS)
    }
}<|MERGE_RESOLUTION|>--- conflicted
+++ resolved
@@ -19,26 +19,12 @@
 import fr.nihilus.music.base.BrowsableContentViewModel
 import fr.nihilus.music.client.MediaBrowserConnection
 import fr.nihilus.music.media.CATEGORY_ALBUMS
-<<<<<<< HEAD
-
-class AlbumGridViewModel(
-    connection: MediaBrowserConnection
-) : BrowsableContentViewModel(connection) {
-=======
-import fr.nihilus.music.ui.LoadRequest
-import kotlinx.coroutines.channels.consumeEach
-import kotlinx.coroutines.launch
 import javax.inject.Inject
 
 class AlbumGridViewModel
 @Inject constructor(
-    private val connection: MediaBrowserConnection
-) : BaseViewModel() {
-
-    private val _albums = MutableLiveData<LoadRequest<List<MediaBrowserCompat.MediaItem>>>()
-    val albums: LiveData<LoadRequest<List<MediaBrowserCompat.MediaItem>>>
-        get() = _albums
->>>>>>> 827c1459
+    connection: MediaBrowserConnection
+) : BrowsableContentViewModel(connection) {
 
     init {
         observeChildren(CATEGORY_ALBUMS)
