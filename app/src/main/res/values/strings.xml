--- conflicted
+++ resolved
@@ -34,12 +34,8 @@
     <string name="empty_artist">No artists</string>
     <string name="action_delete">Delete</string>
     <string name="add_to_playlist">Add to playlist</string>
-<<<<<<< HEAD
-    <string name="delete_dialog_title">Delete from library ?</string>
-=======
     <string name="delete_dialog_title">Delete from library?</string>
     <string name="cancel">Cancel</string>
->>>>>>> 90d315e4
     <string name="empty_playlist">No playlist</string>
     <string name="delete_dialog_message">This song will be deleted from your device.</string>
     <plurals name="deleted_songs_confirmation">
@@ -62,12 +58,13 @@
         <item quantity="other">Delete %d tracks?</item>
     </plurals>
 
+    <string name="playlist_created">Created new playlist \"%1$s\".</string>
+
     <plurals name="tracks_added_to_playlist">
         <item quantity="one">%1$d track added to playlist \"%2$s\"</item>
         <item quantity="other">%1$d tracks added to playlist "\%2$s\"</item>
     </plurals>
 
-    <string name="playlist_created">Created new playlist \"%1$s\".</string>
     <string name="song_item_subtitle">%1$s \u2022 %2$s</string>
     <string name="action_edit_playlist">Edit playlist</string>
     <string name="action_delete_playlist">Delete playlist</string>
