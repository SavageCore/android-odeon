--- conflicted
+++ resolved
@@ -17,7 +17,7 @@
 <manifest xmlns:android="http://schemas.android.com/apk/res/android"
     package="fr.nihilus.music.devmenu">
 
-    <application android:theme="@style/AppTheme">
+    <application android:theme="@style/Odeon">
 
         <!--
           - Activity for debugging playlists that can be built with data from the Spotify API.
@@ -25,12 +25,7 @@
           -->
         <activity
             android:name="fr.nihilus.music.devmenu.SpotifyDebugActivity"
-<<<<<<< HEAD
-            android:label="@string/dev_activity_spotify_debug"
-            android:theme="@style/Odeon">
-=======
             android:label="@string/dev_activity_spotify_debug">
->>>>>>> 5737b0c5
             <intent-filter>
                 <action android:name="fr.nihilus.music.actions.DEBUG_SPOTIFY" />
                 <category android:name="android.intent.category.DEFAULT"/>
